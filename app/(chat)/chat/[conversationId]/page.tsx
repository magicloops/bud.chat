'use client';

import { use, useEffect, useState, useCallback, useMemo } from 'react';
import { useSearchParams, useRouter } from 'next/navigation';
import { useQuery } from '@tanstack/react-query';
import { EventStream } from '@/components/EventStream';
import { Loader2 } from 'lucide-react';
import { 
  useConversation, 
  useSetConversation, 
  useSetSelectedConversation,
  useSelectedWorkspace,
  useSetSelectedWorkspace,
  useAddConversationToWorkspace,
  useEventChatStore,
  Conversation,
  ConversationMeta
} from '@/state/eventChatStore';
import { 
  createGreetingEvent, 
  createUserEvent, 
  createAssistantPlaceholder,
  createSystemEvents
} from '@/lib/eventMessageHelpers';
import { 
  createBudInitialEvents,
  budManager,
  getBudConfig
} from '@/lib/budHelpers';
import { Bud } from '@/lib/types';
import { FrontendEventHandler } from '@budchat/streaming';

interface ChatPageProps {
  params: Promise<{ conversationId: string }>
}

export default function ChatPage({ params }: ChatPageProps) {
  const resolvedParams = use(params);
  const initialConversationId = resolvedParams.conversationId;
  const searchParams = useSearchParams();
  const router = useRouter();
  
  
  // Track the current conversation ID (may change from 'new' to real ID during streaming)
  const [currentConversationId, setCurrentConversationId] = useState(initialConversationId);
  
  // Update conversation ID when route changes
  useEffect(() => {
    setCurrentConversationId(initialConversationId);
  }, [initialConversationId]);
  
  // Listen for instant conversation switching events
  useEffect(() => {
    const handleConversationSwitch = (event: CustomEvent) => {
      const { conversationId: newConversationId } = event.detail;
      setCurrentConversationId(newConversationId);
    };
    
    window.addEventListener('switchConversation', handleConversationSwitch as EventListener);
    
    return () => {
      window.removeEventListener('switchConversation', handleConversationSwitch as EventListener);
    };
  }, []);

  // Listen for browser back/forward navigation
  useEffect(() => {
    const handlePopState = () => {
      // Extract conversation ID from current URL
      const currentPath = window.location.pathname;
      const match = currentPath.match(/\/chat\/([^\/]+)/);
      const urlConversationId = match ? match[1] : '';
      
      if (urlConversationId && urlConversationId !== currentConversationId) {
        console.log('🔙 Browser navigation detected:', currentConversationId, '→', urlConversationId);
        setCurrentConversationId(urlConversationId);
      }
    };
    
    window.addEventListener('popstate', handlePopState);
    
    return () => {
      window.removeEventListener('popstate', handlePopState);
    };
  }, [currentConversationId]);
  
  // Use current conversation ID for all logic
  const conversationId = currentConversationId;
  const isNewConversation = conversationId === 'new';
  const isTempConversation = conversationId.startsWith('temp-branch-');

  // State for new conversations only
  const budId = searchParams.get('bud');
  const [bud, setBud] = useState<Bud | null>(null);
  const [budLoading, setBudLoading] = useState(!!budId && isNewConversation);
  
  // Generate temporary ID for new conversations (stable)
  const tempConversationId = useMemo(() => 
    isNewConversation ? crypto.randomUUID() : conversationId, 
    [isNewConversation, conversationId]
  );
  
  const selectedWorkspace = useSelectedWorkspace();
  const setSelectedWorkspace = useSetSelectedWorkspace();
  const setConversation = useSetConversation();
  const setSelectedConversation = useSetSelectedConversation();
  const addConversationToWorkspace = useAddConversationToWorkspace();
  
  useEffect(() => {
    if (isNewConversation || isTempConversation) return;
    setSelectedConversation(conversationId);
  }, [conversationId, isNewConversation, isTempConversation, setSelectedConversation]);

  // Use temp ID for new conversations, real ID for existing
  const workingConversationId = isNewConversation ? tempConversationId : conversationId;
  
  // Check if conversation is already in store
  const existingConversation = useConversation(workingConversationId);


  // Check if we have the conversation under the real ID (after transition)
  const realConversation = useConversation(conversationId);
  
  // Fetch conversation from server if not in store
  const { data: conversationData, isLoading, error } = useQuery({
    queryKey: ['conversation', conversationId],
    queryFn: async () => {
      const response = await fetch(`/api/conversations/${conversationId}?include_events=true`);
      if (!response.ok) {
        throw new Error(`Failed to fetch conversation: ${response.status}`);
      }
      
      const data = await response.json();
      return data;
    },
    // Only fetch if we don't have the conversation in store under either the working ID or real ID
    enabled: !isNewConversation && !isTempConversation && !!conversationId && !existingConversation && !realConversation,
    staleTime: 5 * 60 * 1000, // 5 minutes - allow periodic refresh for title updates
    gcTime: Infinity,
  });


  // Load conversation data into store when received from server
  useEffect(() => {
    if (conversationData && (!existingConversation || existingConversation.events.length === 0)) {
      
      const conversationMeta: ConversationMeta = {
        id: conversationData.id,
        title: conversationData.title || 'Chat',
        workspace_id: conversationData.workspace_id,
        source_bud_id: conversationData.source_bud_id,
        // Only set assistant identity if explicitly provided (not derived from bud)
        assistant_name: conversationData.assistant_name || undefined,
        assistant_avatar: conversationData.assistant_avatar || undefined,
        model_config_overrides: conversationData.model_config_overrides,
        mcp_config_overrides: conversationData.mcp_config_overrides,
        created_at: conversationData.created_at
      };
      
      const conversation: Conversation = {
        id: conversationData.id,
        events: conversationData.events || [],
        isStreaming: false,
        meta: conversationMeta
      };
      
      
      setConversation(conversationData.id, conversation);
      
      // Apply bud theme if available
      if (conversationData.bud_config?.customTheme) {
        const root = document.documentElement;
        Object.entries(conversationData.bud_config.customTheme.cssVariables).forEach(([key, value]) => {
          root.style.setProperty(key, value as string);
        });
      }
      
      // Switch workspace if needed
      if (conversationData.workspace_id && conversationData.workspace_id !== selectedWorkspace) {
        setSelectedWorkspace(conversationData.workspace_id);
      }
    }
  }, [conversationData, existingConversation, setConversation, selectedWorkspace, setSelectedWorkspace, conversationId]);
  
  // Load bud for new conversations
  useEffect(() => {
    if (!isNewConversation) return;
    
    const loadBud = async () => {
      if (!budId) {
        // No bud specified, create default conversation in store
        const defaultEvents = [
          createGreetingEvent(),
          ...createSystemEvents()
        ];
        
        const defaultConversation = {
          id: tempConversationId,
          events: defaultEvents,
          isStreaming: false,
          meta: {
            id: tempConversationId,
            title: 'New Chat',
            workspace_id: selectedWorkspace || '',
            assistant_name: 'Assistant',
            assistant_avatar: '🤖',
            created_at: new Date().toISOString()
          }
        };
        
        setConversation(tempConversationId, defaultConversation);
        setSelectedConversation(tempConversationId);
        setBudLoading(false);
        return;
      }

      // Don't create any store conversation yet - let EventStream handle optimistic display
      // until bud loads completely
      try {
        setBudLoading(true);
        const loadedBud = await budManager.getBud(budId);
        setBud(loadedBud);
        
        const budEvents = createBudInitialEvents(loadedBud);
        const budConfig = getBudConfig(loadedBud);
        
        const budConversation = {
          id: tempConversationId,
          events: budEvents,
          isStreaming: false,
          meta: {
            id: tempConversationId,
            title: 'New Chat',
            workspace_id: selectedWorkspace || '',
            source_bud_id: loadedBud.id,
            assistant_name: budConfig.name || loadedBud.name || 'Assistant',
            assistant_avatar: budConfig.avatar || '🤖',
            created_at: new Date().toISOString()
          }
        };
        
        setConversation(tempConversationId, budConversation);
        setSelectedConversation(tempConversationId);
        
        // Apply theme
        if (budConfig?.customTheme) {
          const root = document.documentElement;
          Object.entries(budConfig.customTheme.cssVariables).forEach(([key, value]) => {
            root.style.setProperty(key, value as string);
          });
        }
      } catch (error) {
        console.error('Failed to load bud:', error);
        // Fallback
        const fallbackEvents = [
          createGreetingEvent(),
          ...createSystemEvents()
        ];
        
        const fallbackConversation = {
          id: tempConversationId,
          events: fallbackEvents,
          isStreaming: false,
          meta: {
            id: tempConversationId,
            title: 'New Chat',
            workspace_id: selectedWorkspace || '',
            assistant_name: 'Assistant',
            assistant_avatar: '🤖',
            created_at: new Date().toISOString()
          }
        };
        
        setConversation(tempConversationId, fallbackConversation);
        setSelectedConversation(tempConversationId);
      } finally {
        setBudLoading(false);
      }
    };

    loadBud();
  }, [budId, isNewConversation, tempConversationId, selectedWorkspace, setConversation, setSelectedConversation]);
  
  // Local streaming flag for new conversations (leaf components handle rendering)
  const [isLocalStreaming, setIsLocalStreaming] = useState(false);

  // Message handler for new conversations  
  const handleSendMessage = useCallback(async (content: string) => {
    if (!selectedWorkspace || !isNewConversation) return;

    const currentConversation = useEventChatStore.getState().conversations[tempConversationId];
    const currentEvents = currentConversation?.events || [];
    
    const userEvent = createUserEvent(content);
    const assistantPlaceholder = createAssistantPlaceholder();
    // debug logs removed
    
    // Set local streaming flag; rendering uses leaf streaming component
    setIsLocalStreaming(true);
    
    // Only update store with user event + placeholder (no streaming updates)
    const updatedConversation = {
      ...currentConversation!,
      events: [...currentEvents, userEvent, assistantPlaceholder],
      isStreaming: true,
      streamingEventId: assistantPlaceholder.id
    };
    
    const store = useEventChatStore.getState();
    store.setConversation(tempConversationId, updatedConversation);
    if (selectedWorkspace) {
      addConversationToWorkspace(selectedWorkspace, tempConversationId);
    }
    setSelectedConversation(tempConversationId);

    try {
      const response = await fetch('/api/chat', {
        method: 'POST',
        headers: { 'Content-Type': 'application/json' },
        body: JSON.stringify({
          mode: 'new',
          messages: [...currentEvents, userEvent],
          workspaceId: selectedWorkspace,
          budId: bud?.id,
          model: bud ? bud.default_json.model || 'gpt-4o' : 'gpt-4o'
        })
      });

      if (!response.ok) throw new Error(`HTTP error! status: ${response.status}`);

      // Track the final event emitted by the server so we can commit
      // canonical segments to the real conversation even if 'complete'
      // arrives before 'message_final'. We also gate the route swap on
      // receiving message_final (with a timeout fallback) to avoid the
      // missing "Show Reasoning" button after swap.
      let lastFinalEvent: import('@/state/eventChatStore').Event | null = null;
      let finalReceived = false;
      let resolveFinal: (() => void) | null = null;
      const waitForFinal = new Promise<void>((resolve) => { resolveFinal = resolve; });

      const eventHandler = new FrontendEventHandler(
        tempConversationId,
        useEventChatStore,
        { 
          debug: false,
          onMessageFinal: (finalEvent) => {
            // Guard: ensure assistant role on finalize (streaming is always assistant)
            const safeFinal = finalEvent.role === 'assistant' ? finalEvent : { ...finalEvent, role: 'assistant' as const };
            // Insert canonical final event by id and remove placeholder to avoid duplicates
            const store = useEventChatStore.getState();
            const tempConv = store.conversations[tempConversationId];
            if (!tempConv) return;
            const filtered = tempConv.events.filter(e => e.id !== safeFinal.id && e.id !== assistantPlaceholder.id);
            const events = [...filtered, safeFinal];
            store.setConversation(tempConversationId, {
              ...tempConv,
              events,
              // keep streaming true until 'complete', but event content is now canonical
            });

            // Cache for real conversation assembly after 'complete'
            lastFinalEvent = safeFinal;
            finalReceived = true;
            if (resolveFinal) resolveFinal();
          }
        }
      );
      
      // No local state updater needed for tokens; FrontendEventHandler will write to streaming bus
      // Use local streaming mode to avoid store writes during /chat/new
      eventHandler.setLocalStateUpdater(() => {}, assistantPlaceholder, { useLocalStreaming: true });
      
      const reader = response.body?.getReader();
      if (!reader) throw new Error('No response body');
      // debug logs removed

      const decoder = new TextDecoder();
      let realConversationId: string | null = null;

      while (true) {
        const { done, value } = await reader.read();
        if (done) break;

        const chunk = decoder.decode(value, { stream: true });
        const lines = chunk.split('\n');

        for (const line of lines) {
          if (line.startsWith('data: ')) {
            try {
              const data = JSON.parse(line.slice(6));
              
              if (data.type === 'conversationCreated') {
                realConversationId = data.conversationId;
                // debug logs removed
              } else if (data.type === 'message_final') {
                // debug log intentionally removed
                await eventHandler.handleStreamEvent(data);
              } else if (data.type === 'complete') {
                // debug log intentionally removed
                // Do not end local streaming yet; keep streaming summary visible
                // until we have committed the canonical final event (or timed out).
                
                
                if (realConversationId) {
                  // Create final conversation with completed streaming events
                  const latestStore = useEventChatStore.getState();
                  const tempConv = latestStore.conversations[tempConversationId];
                  if (tempConv) {
                    // debug logs removed

                    // Wait briefly for message_final if it hasn't arrived yet
                    if (!finalReceived) {
                      // debug log intentionally removed
                      const timeout = new Promise<void>((resolve) => setTimeout(resolve, 800));
                      await Promise.race([waitForFinal, timeout]);
                    }
                    // Build real conversation events without duplicates: drop placeholder and duplicate final ids
                    const mergedEvents = lastFinalEvent
                      ? tempConv.events.filter(e => e.id !== assistantPlaceholder.id && e.id !== lastFinalEvent!.id).concat([lastFinalEvent])
                      : [...tempConv.events.filter(e => e.id !== assistantPlaceholder.id)];
                    const realConv = {
                      ...tempConv,
                      id: realConversationId,
                      events: mergedEvents,
                      isStreaming: false,
                      streamingEventId: undefined,
                      meta: { 
                        ...tempConv.meta, 
                        id: realConversationId
                      }
                    };
                    
                    // debug logs removed
                    // Set real conversation first so EventStream can immediately render it
                    latestStore.setConversation(realConversationId, realConv);

                    if (selectedWorkspace) {
                      const storeState = useEventChatStore.getState();
                      const currentIds = storeState.workspaceConversations[selectedWorkspace] || [];
                      const updatedIds = currentIds.map((id) => (id === tempConversationId ? realConversationId : id));
<<<<<<< HEAD
                      storeState.setWorkspaceConversations(selectedWorkspace, Array.from(new Set(updatedIds.filter((id): id is string => !!id))));
=======
                      storeState.setWorkspaceConversations(selectedWorkspace, Array.from(new Set(updatedIds)));
>>>>>>> bdd7cef7
                    }

                    const summary = latestStore.conversationSummaries[tempConversationId];
                    if (summary) {
                      latestStore.setConversationSummary(realConversationId, {
                        ...summary,
                        id: realConversationId,
                        workspace_id: summary.workspace_id,
                      });
                    }
                    latestStore.removeConversationSummary(tempConversationId);
                    latestStore.removeConversation(tempConversationId);

                    // Update URL using Next.js router - this will trigger pathname updates
                    // debug logs removed
                    router.replace(`/chat/${realConversationId}`);
                    
                    // Update the current conversation ID for this component
                    setCurrentConversationId(realConversationId);
                    setSelectedConversation(realConversationId);

                    // Clear local streaming state since store now has the data
                    setIsLocalStreaming(false);
                  } else {
                    console.error('No temp conversation found for transition');
                  }
                } else {
                  console.error('Missing realConversationId when stream completed');
                }
              } else {
                await eventHandler.handleStreamEvent(data);
              }
            } catch (e) {
              console.error('Error parsing stream data:', e);
            }
          }
        }
      }
    } catch (error) {
      console.error('Failed to start streaming:', error);
      setIsLocalStreaming(false);
    }
  }, [selectedWorkspace, isNewConversation, tempConversationId, addConversationToWorkspace, bud, bud?.id, router, setSelectedConversation]);

  // No periodic flush; leaf components subscribe to streaming bus

  // Show loading state
  if ((!isNewConversation && isLoading) || (isNewConversation && budLoading)) {
    return (
      <div className="flex items-center justify-center h-full">
        <Loader2 className="h-8 w-8 animate-spin" />
      </div>
    );
  }

  // Show error state (only for existing conversations, not temp conversations)
  if (!isNewConversation && !isTempConversation && error) {
    return (
      <div className="flex items-center justify-center h-full">
        <div className="text-center text-muted-foreground">
          <p className="text-lg mb-2">Conversation not found</p>
          <p className="text-sm">The conversation you&apos;re looking for doesn&apos;t exist or you don&apos;t have access to it.</p>
        </div>
      </div>
    );
  }

  // Show workspace selection prompt (layout handles auth)
  if (!selectedWorkspace) {
    return (
      <div className="flex items-center justify-center h-full">
        <div className="text-center text-muted-foreground">
          <p>Please select a workspace to continue</p>
        </div>
      </div>
    );
  }

  // Show loading state only if neither cached conversation nor fresh data is available
  // In cache-first approach, we always try to show something
  if (!isNewConversation && !isTempConversation && !existingConversation && !conversationData && isLoading) {
    return (
      <div className="flex items-center justify-center h-full">
        <Loader2 className="h-8 w-8 animate-spin" />
      </div>
    );
  }

  // Render chat interface
  const placeholder = isNewConversation && bud 
    ? `Chat with ${bud.default_json.name || 'your bud'}...`
    : isNewConversation 
    ? 'Start a new conversation...'
    : 'Type your message...';

  // Determine which data source to use
  return (
    <EventStream
      conversationId={isNewConversation ? undefined : workingConversationId}
      events={isNewConversation && existingConversation?.events ? existingConversation.events : undefined}
      onSendMessage={isNewConversation ? handleSendMessage : undefined}
      placeholder={placeholder}
      budData={bud || undefined}
      isStreaming={isNewConversation ? (isLocalStreaming || !!existingConversation?.isStreaming) : undefined}
    />
  );

}<|MERGE_RESOLUTION|>--- conflicted
+++ resolved
@@ -438,11 +438,10 @@
                       const storeState = useEventChatStore.getState();
                       const currentIds = storeState.workspaceConversations[selectedWorkspace] || [];
                       const updatedIds = currentIds.map((id) => (id === tempConversationId ? realConversationId : id));
-<<<<<<< HEAD
-                      storeState.setWorkspaceConversations(selectedWorkspace, Array.from(new Set(updatedIds.filter((id): id is string => !!id))));
-=======
-                      storeState.setWorkspaceConversations(selectedWorkspace, Array.from(new Set(updatedIds)));
->>>>>>> bdd7cef7
+                      storeState.setWorkspaceConversations(
+                        selectedWorkspace,
+                        Array.from(new Set(updatedIds.filter((id): id is string => typeof id === 'string'))),
+                      );
                     }
 
                     const summary = latestStore.conversationSummaries[tempConversationId];
